--- conflicted
+++ resolved
@@ -253,13 +253,10 @@
                     counter -= 1
                     time.sleep(1)
 
-<<<<<<< HEAD
-=======
             if counter == 0:
                 print 'Could not add shard to mongos'
                 sys.exit(1)
 
->>>>>>> 2718632c
             # shard on the alpha.foo collection
             admin_db = mongos.admin
             admin_db.command("enableSharding", "alpha")
