--- conflicted
+++ resolved
@@ -90,11 +90,6 @@
             self.fail(self.err_msg)
 
         self.connector = Connector(
-<<<<<<< HEAD
-            ('%s:%s' % (HOSTNAME, PORTS_ONE['MAIN'])),
-            CONFIG, 'http://localhost:8983/solr', ['test.test'], '_id',
-            None, doc_manager='mongo_connector/doc_managers/solr_doc_manager.py'
-=======
             address=('%s:%s' % (HOSTNAME, PORTS_ONE['MAIN'])),
             oplog_checkpoint=CONFIG,
             target_url='http://localhost:8983/solr',
@@ -102,7 +97,6 @@
             u_key='_id',
             auth_key=None,
             doc_manager='mongo_connector/doc_managers/solr_doc_manager.py'
->>>>>>> 1f4c3829
         )
         self.connector.start()
         while len(self.connector.shard_set) == 0:
