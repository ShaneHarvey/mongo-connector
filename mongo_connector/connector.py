# Copyright 2013-2014 MongoDB, Inc.
#
# Licensed under the Apache License, Version 2.0 (the "License");
# you may not use this file except in compliance with the License.
# You may obtain a copy of the License at
#
# http://www.apache.org/licenses/LICENSE-2.0#
# Unless required by applicable law or agreed to in writing, software
# distributed under the License is distributed on an "AS IS" BASIS,
# WITHOUT WARRANTIES OR CONDITIONS OF ANY KIND, either express or implied.
# See the License for the specific language governing permissions and
# limitations under the License.

"""Discovers the mongo cluster and starts the connector.
"""

import json
import logging
import logging.handlers
import optparse
import os
import pymongo
import re
import shutil
import sys
import threading
import time
import imp
from mongo_connector import errors, util
from mongo_connector.locking_dict import LockingDict
from mongo_connector.constants import DEFAULT_BATCH_SIZE
from mongo_connector.oplog_manager import OplogThread

try:
    from pymongo import MongoClient as Connection
except ImportError:
    from pymongo import Connection

<<<<<<< HEAD
=======
try:
    import simplejson as json
except ImportError:
    import json

>>>>>>> 25c1ba06
class Connector(threading.Thread):
    """Checks the cluster for shards to tail.
    """
    def __init__(self, address, oplog_checkpoint, target_url, ns_set,
                 u_key, auth_key, collection_dump=True,
                 batch_size=DEFAULT_BATCH_SIZE, doc_manager=None,
                 auth_username=None):

        if doc_manager is not None:
            doc_manager = imp.load_source('DocManager', doc_manager)
        else:
            from mongo_connector.doc_manager import DocManager
        time.sleep(1)
        super(Connector, self).__init__()

        #can_run is set to false when we join the thread
        self.can_run = True

        #The name of the file that stores the progress of the OplogThreads
        self.oplog_checkpoint = oplog_checkpoint

        #main address - either mongos for sharded setups or a primary otherwise
        self.address = address

        #The URL of the target system
        self.target_url = target_url

        #The set of relevant namespaces to consider
        self.ns_set = ns_set

        #The key that is a unique document identifier for the target system.
        #Not necessarily the mongo unique key.
        self.u_key = u_key

        #Password for authentication
        self.auth_key = auth_key

        #Username for authentication
        self.auth_username = auth_username

        #The set of OplogThreads created
        self.shard_set = {}

        #Boolean chooses whether to dump the entire collection if no timestamp
        # is present in the config file
        self.collection_dump = collection_dump

        #Num entries to process before updating config file with current pos
        self.batch_size = batch_size

        #Dict of OplogThread/timestamp pairs to record progress
        self.oplog_progress = LockingDict()

        try:
            if target_url is None:
                if doc_manager is None:  # imported using from... import
                    self.doc_manager = DocManager(unique_key=u_key)
                else:  # imported using load source
                    self.doc_manager = doc_manager.DocManager(
                        unique_key=u_key,
                        namespace_set=ns_set
                    )
            else:
                if doc_manager is None:
                    self.doc_manager = DocManager(
                        self.target_url,
                        unique_key=u_key,
                        namespace_set=ns_set
                    )
                else:
                    self.doc_manager = doc_manager.DocManager(
                        self.target_url,
                        unique_key=u_key,
                        namespace_set=ns_set
                    )
        except errors.ConnectionFailed:
            err_msg = "MongoConnector: Could not connect to target system"
            logging.critical(err_msg)
            self.can_run = False
            return

        if self.oplog_checkpoint is not None:
            if not os.path.exists(self.oplog_checkpoint):
                info_str = ("MongoConnector: Can't find %s, "
                            "attempting to create an empty progress log" %
                            self.oplog_checkpoint)
                logging.info(info_str)
                try:
                    # Create oplog progress file
                    open(self.oplog_checkpoint, "w").close()
                except IOError as e:
                    logging.critical("MongoConnector: Could not "
                                     "create a progress log: %s" %
                                     str(e))
                    sys.exit(1)
            else:
                if (not os.access(self.oplog_checkpoint, os.W_OK)
                        and not os.access(self.oplog_checkpoint, os.R_OK )):
                    logging.critical("Invalid permissions on %s! Exiting" %
                        (self.oplog_checkpoint))
                    sys.exit(1)

    def join(self):
        """ Joins thread, stops it from running
        """
        self.can_run = False
        self.doc_manager.stop()
        threading.Thread.join(self)

    def write_oplog_progress(self):
        """ Writes oplog progress to file provided by user
        """

        if self.oplog_checkpoint is None:
            return None

        # write to temp file
        backup_file = self.oplog_checkpoint + '.backup'
        os.rename(self.oplog_checkpoint, backup_file)

        # for each of the threads write to file
        with open(self.oplog_checkpoint, 'w') as dest:
            with self.oplog_progress as oplog_prog:

                oplog_dict = oplog_prog.get_dict()
                for oplog, time_stamp in oplog_dict.items():
                    oplog_str = str(oplog)
                    timestamp = util.bson_ts_to_long(time_stamp)
                    json_str = json.dumps([oplog_str, timestamp])
                    try:
                        dest.write(json_str)
                    except IOError:
                        # Basically wipe the file, copy from backup
                        dest.truncate()
                        with open(backup_file, 'r') as backup:
                            shutil.copyfile(backup, dest)
                        break

        os.remove(self.oplog_checkpoint + '.backup')

    def read_oplog_progress(self):
        """Reads oplog progress from file provided by user.
        This method is only called once before any threads are spanwed.
        """

        if self.oplog_checkpoint is None:
            return None

        # Check for empty file
        try:
            if os.stat(self.oplog_checkpoint).st_size == 0:
                logging.info("MongoConnector: Empty oplog progress file.")
                return None
        except OSError:
            return None

        source = open(self.oplog_checkpoint, 'r')
        try:
            data = json.load(source)
        except ValueError:       # empty file
            reason = "It may be empty or corrupt."
            logging.info("MongoConnector: Can't read oplog progress file. %s" %
                (reason))
            source.close()
            return None

        source.close()

        count = 0
        oplog_dict = self.oplog_progress.get_dict()
        for count in range(0, len(data), 2):
            oplog_str = data[count]
            time_stamp = data[count + 1]
            oplog_dict[oplog_str] = util.long_to_bson_ts(time_stamp)
            #stored as bson_ts

    def run(self):
        """Discovers the mongo cluster and creates a thread for each primary.
        """
        main_conn = Connection(self.address)
        if self.auth_key is not None:
            main_conn['admin'].authenticate(self.auth_username, self.auth_key)
        self.read_oplog_progress()
        conn_type = None

        try:
            main_conn.admin.command("isdbgrid")
        except pymongo.errors.OperationFailure:
            conn_type = "REPLSET"

        if conn_type == "REPLSET":
            # Make sure we are connected to a replica set
            is_master = main_conn.admin.command("isMaster")
            if not "setName" in is_master:
                logging.error(
                    'No replica set at "%s"! A replica set is required '
                    'to run mongo-connector. Shutting down...' % self.address
                )
                return

            #non sharded configuration
            oplog_coll = main_conn['local']['oplog.rs']

            prim_admin = main_conn.admin
            repl_set = prim_admin.command("replSetGetStatus")['set']

            oplog = OplogThread(
                main_conn,
                (main_conn.host + ":" + str(main_conn.port)),
                oplog_coll,
                False, self.doc_manager,
                self.oplog_progress,
                self.ns_set, self.auth_key,
                self.auth_username,
                collection_dump=self.collection_dump,
                batch_size=self.batch_size,
                repl_set=repl_set
            )
            self.shard_set[0] = oplog
            logging.info('MongoConnector: Starting connection thread %s' %
                         main_conn)
            oplog.start()

            while self.can_run:
                if not self.shard_set[0].running:
                    logging.error("MongoConnector: OplogThread"
                        " %s unexpectedly stopped! Shutting down" %
                        (str(self.shard_set[0])))
                    self.oplog_thread_join()
                    self.doc_manager.stop()
                    return

                self.write_oplog_progress()
                time.sleep(1)

        else:       # sharded cluster
            while self.can_run is True:

                for shard_doc in main_conn['config']['shards'].find():
                    shard_id = shard_doc['_id']
                    if shard_id in self.shard_set:
                        if not self.shard_set[shard_id].running:
                            logging.error("MongoConnector: OplogThread"
                                " %s unexpectedly stopped! Shutting down" %
                                (str(self.shard_set[shard_id])))
                            self.oplog_thread_join()
                            self.doc_manager.stop()
                            return

                        self.write_oplog_progress()
                        time.sleep(1)
                        continue
                    try:
                        repl_set, hosts = shard_doc['host'].split('/')
                    except ValueError:
                        cause = "The system only uses replica sets!"
                        logging.error("MongoConnector: %s", cause)
                        self.oplog_thread_join()
                        self.doc_manager.stop()
                        return

                    shard_conn = Connection(hosts, replicaset=repl_set)
                    oplog_coll = shard_conn['local']['oplog.rs']
                    oplog = OplogThread(
                        shard_conn, self.address,
                        oplog_coll, True,
                        self.doc_manager,
                        self.oplog_progress,
                        self.ns_set,
                        self.auth_key,
                        self.auth_username,
                        collection_dump=self.collection_dump,
                        batch_size=self.batch_size
                    )
                    self.shard_set[shard_id] = oplog
                    msg = "Starting connection thread"
                    logging.info("MongoConnector: %s %s" % (msg, shard_conn))
                    oplog.start()

        self.oplog_thread_join()
        self.write_oplog_progress()

    def oplog_thread_join(self):
        """Stops all the OplogThreads
        """
        logging.info('MongoConnector: Stopping all OplogThreads')
        for thread in self.shard_set.values():
            thread.join()

def main():
    """ Starts the mongo connector (assuming CLI)
    """
    parser = optparse.OptionParser()

    #-m is for the main address, which is a host:port pair, ideally of the
    #mongos. For non sharded clusters, it can be the primary.
    parser.add_option("-m", "--main", action="store", type="string",
                      dest="main_addr", default="localhost:27217",
                      help="""Specify the main address, which is a"""
                      """ host:port pair. For sharded clusters,  this"""
                      """ should be the mongos address. For individual"""
                      """ replica sets, supply the address of the"""
                      """ primary. For example, `-m localhost:27217`"""
                      """ would be a valid argument to `-m`. Don't use"""
                      """ quotes around the address""")

    #-o is to specify the oplog-config file. This file is used by the system
    #to store the last timestamp read on a specific oplog. This allows for
    #quick recovery from failure.
    parser.add_option("-o", "--oplog-ts", action="store", type="string",
                      dest="oplog_config", default="config.txt",
                      help="""Specify the name of the file that stores the"""
                      """oplog progress timestamps. """
                      """This file is used by the system to store the last"""
                      """timestamp read on a specific oplog. This allows"""
                      """ for quick recovery from failure. By default this"""
                      """ is `config.txt`, which starts off empty. An empty"""
                      """ file causes the system to go through all the mongo"""
                      """ oplog and sync all the documents. Whenever the """
                      """cluster is restarted, it is essential that the """
                      """oplog-timestamp config file be emptied - otherwise"""
                      """ the connector will miss some documents and behave"""
                      """incorrectly.""")

    #--no-dump specifies whether we should read an entire collection from
    #scratch if no timestamp is found in the oplog_config.
    parser.add_option("--no-dump", action="store_true", default=False, help=
                      "If specified, this flag will ensure that "
                      "mongo_connector won't read the entire contents of a "
                      "namespace iff --oplog-ts points to an empty file.")

    #--batch-size specifies num docs to read from oplog before updating the
    #--oplog-ts config file with current oplog position
    parser.add_option("--batch-size", action="store",
                      default=DEFAULT_BATCH_SIZE, type="int",
                      help="Specify an int to update the --oplog-ts "
                      "config file with latest position of oplog every "
                      "N documents.  By default, the oplog config isn't "
                      "updated until we've read through the entire oplog.  "
                      "You may want more frequent updates if you are at risk "
                      "of falling behind the earliest timestamp in the oplog")

    #-t is to specify the URL to the target system being used.
    parser.add_option("-t", "--target-url", action="store", type="string",
                      dest="url", default=None,
                      help="""Specify the URL to the target system being """
                      """used. For example, if you were using Solr out of """
                      """the box, you could use '-t """
                      """ http://localhost:8080/solr' with the """
                      """ SolrDocManager to establish a proper connection."""
                      """ Don't use quotes around address."""
                      """If target system doesn't need URL, don't specify""")

    #-n is to specify the namespaces we want to consider. The default
    #considers all the namespaces
    parser.add_option("-n", "--namespace-set", action="store", type="string",
                      dest="ns_set", default=None, help=
                      """Used to specify the namespaces we want to """
                      """ consider. For example, if we wished to store all """
                      """ documents from the test.test and alpha.foo """
                      """ namespaces, we could use `-n test.test,alpha.foo`."""
                      """ The default is to consider all the namespaces, """
                      """ excluding the system and config databases, and """
                      """ also ignoring the "system.indexes" collection in """
                      """any database.""")

    #-u is to specify the mongoDB field that will serve as the unique key
    #for the target system,
    parser.add_option("-u", "--unique-key", action="store", type="string",
                      dest="u_key", default="_id", help=
                      """Used to specify the mongoDB field that will serve"""
                      """as the unique key for the target system"""
                      """The default is "_id", which can be noted by """
                      """  '-u _id'""")

    #-f is to specify the authentication key file. This file is used by mongos
    #to authenticate connections to the shards, and we'll use it in the oplog
    #threads.
    parser.add_option("-f", "--password-file", action="store", type="string",
                      dest="auth_file", default=None, help=
                      """ Used to store the password for authentication."""
                      """ Use this option if you wish to specify a"""
                      """ username and password but don't want to"""
                      """ type in the password. The contents of this"""
                      """ file should be the password for the admin user.""")

    #-p is to specify the password used for authentication.
    parser.add_option("-p", "--password", action="store", type="string",
                      dest="password", default=None, help=
                      """ Used to specify the password."""
                      """ This is used by mongos to authenticate"""
                      """ connections to the shards, and in the"""
                      """ oplog threads. If authentication is not used, then"""
                      """ this field can be left empty as the default """)

    #-a is to specify the username for authentication.
    parser.add_option("-a", "--admin-username", action="store", type="string",
                      dest="admin_name", default="__system", help=
                      """Used to specify the username of an admin user to"""
                      """authenticate with. To use authentication, the user"""
                      """must specify both an admin username and a keyFile."""
                      """The default username is '__system'""")

    #-d is to specify the doc manager file.
    parser.add_option("-d", "--docManager", action="store", type="string",
                      dest="doc_manager", default=None, help=
                      """Used to specify the doc manager file that"""
                      """ is going to be used. You should send the"""
                      """ path of the file you want to be used."""
                      """ By default, it will use the """
                      """ doc_manager_simulator.py file. It is"""
                      """ recommended that all doc manager files be"""
                      """ kept in the doc_managers folder in"""
                      """ mongo-connector. For more information"""
                      """ about making your own doc manager,"""
                      """ see Doc Manager section.""")

    #-s is to enable syslog logging.
    parser.add_option("-s", "--enable-syslog", action="store_true",
                      dest="enable_syslog", default=False, help=
                      """Used to enable logging to syslog."""
                      """ Use -l to specify syslog host.""")

    #--syslog-host is to specify the syslog host.
    parser.add_option("--syslog-host", action="store", type="string",
                      dest="syslog_host", default="localhost:514", help=
                      """Used to specify the syslog host."""
                      """ The default is 'localhost:514'""")

    #--syslog-facility is to specify the syslog facility.
    parser.add_option("--syslog-facility", action="store", type="string",
                      dest="syslog_facility", default="user", help=
                      """Used to specify the syslog facility."""
                      """ The default is 'user'""")

    (options, args) = parser.parse_args()

    logger = logging.getLogger()
    loglevel = logging.INFO
    logger.setLevel(loglevel)

    if options.enable_syslog:
        syslog_info = options.syslog_host.split(":")
        syslog_host = logging.handlers.SysLogHandler(address=(syslog_info[0],
            int(syslog_info[1])),facility=options.syslog_facility)
        syslog_host.setLevel(loglevel)
        logger.addHandler(syslog_host)
    else:
        log_out = logging.StreamHandler()
        log_out.setLevel(loglevel)
        log_out.setFormatter(logging.Formatter(
            '%(asctime)s - %(levelname)s - %(message)s'))
        logger.addHandler(log_out)

    logger.info('Beginning Mongo Connector')

    if options.doc_manager is None:
        logger.info('No doc manager specified, using simulator.')

    if options.ns_set is None:
        ns_set = []
    else:
        ns_set = options.ns_set.split(',')

    key = None
    if options.auth_file is not None:
        try:
            key = open(options.auth_file).read()
            re.sub(r'\s', '', key)
        except IOError:
            logger.error('Could not parse password authentication file!')
            sys.exit(1)

    if options.password is not None:
        key = options.password

    if key is None and options.admin_name != "__system":
        logger.error("Admin username specified without password!")
        sys.exit(1)

    connector = Connector(
        options.main_addr, options.oplog_config, options.url,
        ns_set, options.u_key, key,
        collection_dump=(not options.no_dump),
        batch_size=options.batch_size,
        doc_manager=options.doc_manager,
        auth_username=options.admin_name)

    connector.start()

    while True:
        try:
            time.sleep(3)
            if not connector.is_alive():
                break
        except KeyboardInterrupt:
            logging.info("Caught keyboard interrupt, exiting!")
            connector.join()
            break

if __name__ == '__main__':
    main()<|MERGE_RESOLUTION|>--- conflicted
+++ resolved
@@ -36,14 +36,6 @@
 except ImportError:
     from pymongo import Connection
 
-<<<<<<< HEAD
-=======
-try:
-    import simplejson as json
-except ImportError:
-    import json
-
->>>>>>> 25c1ba06
 class Connector(threading.Thread):
     """Checks the cluster for shards to tail.
     """
